--- conflicted
+++ resolved
@@ -1,10 +1,6 @@
 {
   "name": "@toruslabs/http-helpers",
-<<<<<<< HEAD
-  "version": "1.2.1",
-=======
   "version": "1.3.0",
->>>>>>> 155dc86e
   "description": "http helpers",
   "main": "dist/httpHelpers.cjs.js",
   "types": "types/httpHelpers.d.ts",
